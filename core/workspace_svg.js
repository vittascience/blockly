--- conflicted
+++ resolved
@@ -1105,12 +1105,9 @@
     // No toolbox, resize flyout.
     this.flyout_.reflow();
   }
-<<<<<<< HEAD
-=======
   // This event has been handled.  Don't start a workspace drag.
   e.stopPropagation();
   e.preventDefault();
->>>>>>> 701d8280
 };
 
 /**
