--- conflicted
+++ resolved
@@ -478,38 +478,7 @@
     'padding-right: 28px;',
   '}',
 
-<<<<<<< HEAD
-  '.blocklyVerticalMarker {',
-    'stroke-width: 3px;',
-    'fill: rgba(255,255,255,.5);',
-    'pointer-events: none',
-  '}',
-
-  '.blocklyWidgetDiv .goog-option-selected .goog-menuitem-checkbox,',
-  '.blocklyWidgetDiv .goog-option-selected .goog-menuitem-icon,',
-  '.blocklyDropDownDiv .goog-option-selected .goog-menuitem-checkbox,',
-  '.blocklyDropDownDiv .goog-option-selected .goog-menuitem-icon {',
-    'background: url(<<<PATH>>>/sprites.png) no-repeat -48px -16px;',
-  '}',
-
-  /* Copied from: goog/css/menu.css */
-  /*
-   * Copyright 2009 The Closure Library Authors. All Rights Reserved.
-   *
-   * Use of this source code is governed by the Apache License, Version 2.0.
-   * See the COPYING file for details.
-   */
-
-  /**
-   * Standard styling for menus created by goog.ui.MenuRenderer.
-   *
-   * @author attila@google.com (Attila Bodis)
-   */
-
-  '.blocklyWidgetDiv .blockly-goog-menu {',
-=======
   '.blocklyWidgetDiv .blocklyMenu {',
->>>>>>> edd475f3
     'background: #fff;',
     'border: 1px solid transparent;',
     'box-shadow: 0 0 3px 1px rgba(0,0,0,.3);',
@@ -528,14 +497,9 @@
     'box-shadow: 0 0 6px 1px rgba(0,0,0,.3);',
   '}',
 
-<<<<<<< HEAD
-  '.blocklyDropDownDiv .blockly-goog-menu {',
-    'cursor: default;',
-=======
   '.blocklyDropDownDiv .blocklyMenu {',
     'background: inherit;', /* Compatibility with gapi, reset from goog-menu */
     'border: inherit;', /* Compatibility with gapi, reset from goog-menu */
->>>>>>> edd475f3
     'font: normal 13px "Helvetica Neue", Helvetica, sans-serif;',
     'outline: none;',
     'position: relative;', /* Compatibility with gapi, reset from goog-menu */
